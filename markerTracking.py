--- conflicted
+++ resolved
@@ -7,10 +7,7 @@
 import json
 import time
 from scipy.spatial.transform import Rotation as R
-<<<<<<< HEAD
-=======
 
->>>>>>> 61b54579
 # UDP hedef bilgileri
 UDP_IP = "127.0.0.1"  # Unity çalışıyorsa localhost, değilse Unity IP adresi
 UDP_PORT = 12345
@@ -56,8 +53,6 @@
         rmat = tag.pose_R
         tvec = tag.pose_t.reshape(3)
 
-<<<<<<< HEAD
-=======
         r = R.from_matrix(rmat)
         quat = r.as_quat()  # [x, y, z, w]
 
@@ -71,41 +66,26 @@
         P_local = np.array([0.0, 1, 1])  # Marker göreceli nokta
         P_global = rmat @ P_local + tvec
 
->>>>>>> 61b54579
         timestamp = datetime.now().strftime("%Y-%m-%d %H:%M:%S.%f")[:-3]
 
-        row = [timestamp, tag.tag_id] + list(tvec) + list(rmat.flatten())
+        row = [timestamp, tag.tag_id] + list(tvec) + list(rmat.flatten()) + list(P_global) + list(P_local)
         csv_writer.writerow(row)
-        # Bu matrisi quaterniona çevir
-        r = R.from_matrix(rmat)
-        quat = r.as_quat()  # X, Y, Z, W formatında döner
-        print("Quaternion (x, y, z, w):", quat)
+
         # Rotation matrix'i düzleştir
-<<<<<<< HEAD
-        #rotation_matrix_flat = rmat.flatten().tolist()
-        print(f"Shape of quaternion: {quat.shape}")
-
-=======
         rotation_matrix_flat = rmat.flatten().tolist()
         print(quat)
         quat*= [-1,1,-1,1]
         tvec *= [1, -1, 1]  # Unity için uygun hale getirme
->>>>>>> 61b54579
         tag_data = {
             "timestamp": timestamp,
             "id": int(tag.tag_id),
             "translation": tvec.tolist(),
             "quaternion": quat.tolist(),
-<<<<<<< HEAD
-            #"rotation_matrix_flat": rotation_matrix_flat,
-=======
             "rotation_matrix_flat": rotation_matrix_flat,
             "beta_point": P_global.tolist(),
             "alpha_point": P_local.tolist()
->>>>>>> 61b54579
         }
-        print("--------------------------------")
-        print(f"tag_data: {tag_data}")
+
         message = json.dumps(tag_data)
         sock.sendto(message.encode(), (UDP_IP, UDP_PORT))
         #print(f"UDP gönderildi: ID={tag.tag_id}, Zaman={timestamp}") 
